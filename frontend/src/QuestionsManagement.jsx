--- conflicted
+++ resolved
@@ -1,10 +1,6 @@
-<<<<<<< HEAD
-import { useState, useEffect } from 'react';
-=======
 // FILE: src/QuestionsManagement.jsx
 
 import { useState, useEffect} from 'react';
->>>>>>> 03bed516
 import { Button } from "@/components/ui/button";
 import { Card, CardContent, CardHeader, CardTitle, CardDescription } from "@/components/ui/card";
 import { Table, TableBody, TableCell, TableHead, TableHeader, TableRow } from "@/components/ui/table";
