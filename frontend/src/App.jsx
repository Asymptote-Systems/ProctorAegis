--- conflicted
+++ resolved
@@ -7,14 +7,9 @@
 
 // Import all your page components
 import Login from './Login.jsx';
-<<<<<<< HEAD
 import StudentPlatform from './StudentPlatform.jsx';
 import TeacherDashboard from './TeacherDashboard.jsx';
 import StudentDashboard from "./StudentDashboard";
-=======
-import StudentPlatform from './studentPlatform';
-import TeacherDashboard from './teacherDashboard';
->>>>>>> 72a0ab8a
 import Page404 from './Page404.jsx';
 import APITest from './APITest.jsx';
 import Forbidden from './Forbidden.jsx';
@@ -74,6 +69,18 @@
               </RequireAuth>
             }
           />
+          
+         {/* Protected Student Routes */}
+          <Route
+            path="/student/dashboard"
+            element={
+              <RequireAuth>
+                <RequireRole roles={["student"]}>
+                  <StudentDashboard />
+                </RequireRole>
+              </RequireAuth>
+            }
+          />
 
           {/* --- 2. ADD THE NEW ROUTE FOR THE PROFILES PAGE --- */}
           {/* <Route 
