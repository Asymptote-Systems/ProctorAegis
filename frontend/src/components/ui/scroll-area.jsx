"use client"

import * as React from "react"
import * as ScrollAreaPrimitive from "@radix-ui/react-scroll-area"
import { cn } from "@/lib/utils"

function ScrollArea({ className, children, ...props }) {
  return (
<<<<<<< HEAD
    <ScrollAreaPrimitive.Root {...props} className={cn("relative overflow-hidden", className)}>
      <ScrollAreaPrimitive.Viewport>{children}</ScrollAreaPrimitive.Viewport>
      <ScrollBar />
    </ScrollAreaPrimitive.Root>
  )
=======
    <ScrollAreaPrimitive.Root
      data-slot="scroll-area"
      className={cn("relative", className)}
      {...props}
    >
      <ScrollAreaPrimitive.Viewport
        data-slot="scroll-area-viewport"
        className="focus-visible:ring-ring/50 size-full rounded-[inherit] transition-[color,box-shadow] outline-none focus-visible:ring-[3px] focus-visible:outline-1"
      >
        {children}
      </ScrollAreaPrimitive.Viewport>
      <ScrollBar />
      <ScrollAreaPrimitive.Corner />
    </ScrollAreaPrimitive.Root>
  );
>>>>>>> e78f8811
}

function ScrollBar({ className, orientation = "vertical" }) {
  return (
<<<<<<< HEAD
    <ScrollAreaPrimitive.Scrollbar
      orientation={orientation}
      className={cn("flex select-none touch-none p-0.5", className)}
    >
      <ScrollAreaPrimitive.Thumb className="bg-border rounded-full flex-1" />
    </ScrollAreaPrimitive.Scrollbar>
  )
=======
    <ScrollAreaPrimitive.ScrollAreaScrollbar
      data-slot="scroll-area-scrollbar"
      orientation={orientation}
      className={cn(
        "flex touch-none p-px transition-colors select-none",
        orientation === "vertical" &&
        "h-full w-2.5 border-l border-l-transparent",
        orientation === "horizontal" &&
        "h-2.5 flex-col border-t border-t-transparent",
        className
      )}
      {...props}
    >
      <ScrollAreaPrimitive.ScrollAreaThumb
        data-slot="scroll-area-thumb"
        className="bg-border relative flex-1 rounded-full"
      />
    </ScrollAreaPrimitive.ScrollAreaScrollbar>
  );
>>>>>>> e78f8811
}

export { ScrollArea, ScrollBar }<|MERGE_RESOLUTION|>--- conflicted
+++ resolved
@@ -1,3 +1,5 @@
+"use client"
+
 "use client"
 
 import * as React from "react"
@@ -6,13 +8,6 @@
 
 function ScrollArea({ className, children, ...props }) {
   return (
-<<<<<<< HEAD
-    <ScrollAreaPrimitive.Root {...props} className={cn("relative overflow-hidden", className)}>
-      <ScrollAreaPrimitive.Viewport>{children}</ScrollAreaPrimitive.Viewport>
-      <ScrollBar />
-    </ScrollAreaPrimitive.Root>
-  )
-=======
     <ScrollAreaPrimitive.Root
       data-slot="scroll-area"
       className={cn("relative", className)}
@@ -28,20 +23,10 @@
       <ScrollAreaPrimitive.Corner />
     </ScrollAreaPrimitive.Root>
   );
->>>>>>> e78f8811
 }
 
-function ScrollBar({ className, orientation = "vertical" }) {
+function ScrollBar({ className, orientation = "vertical", ...props }) {
   return (
-<<<<<<< HEAD
-    <ScrollAreaPrimitive.Scrollbar
-      orientation={orientation}
-      className={cn("flex select-none touch-none p-0.5", className)}
-    >
-      <ScrollAreaPrimitive.Thumb className="bg-border rounded-full flex-1" />
-    </ScrollAreaPrimitive.Scrollbar>
-  )
-=======
     <ScrollAreaPrimitive.ScrollAreaScrollbar
       data-slot="scroll-area-scrollbar"
       orientation={orientation}
@@ -61,7 +46,6 @@
       />
     </ScrollAreaPrimitive.ScrollAreaScrollbar>
   );
->>>>>>> e78f8811
 }
 
 export { ScrollArea, ScrollBar }