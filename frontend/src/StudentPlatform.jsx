import React, { useState, useEffect, useCallback, useRef, useMemo, useContext } from 'react';
import { Clock, FileCheck, AlertTriangle, Save, CheckCircle, Moon, Sun, LogOut, Trophy, Calendar, RotateCcw } from 'lucide-react';
import Editor from "@monaco-editor/react";
import { toast } from "sonner";
import { useParams, useNavigate } from 'react-router-dom';
import { AuthContext } from "./auth/AuthProvider";
// Shadcn UI Components
import {
  ResizableHandle,
  ResizablePanel,
  ResizablePanelGroup
} from '@/components/ui/resizable';
import {
  Card,
  CardContent,
  CardDescription,
  CardHeader,
  CardTitle
} from '@/components/ui/card';
import { Button } from '@/components/ui/button';
import {
  Select,
  SelectContent,
  SelectItem,
  SelectTrigger,
  SelectValue
} from '@/components/ui/select';
import {
  AlertDialog,
  AlertDialogAction,
  AlertDialogCancel,
  AlertDialogContent,
  AlertDialogDescription,
  AlertDialogFooter,
  AlertDialogHeader,
  AlertDialogTitle,
  AlertDialogTrigger
} from '@/components/ui/alert-dialog';
import { Label } from '@/components/ui/label';
import { Badge } from '@/components/ui/badge';
import { Progress } from '@/components/ui/progress';

const STORAGE_KEY = "student_exam_progress";
const THEME_STORAGE_KEY = "student_exam_theme";
const AUTO_SAVE_INTERVAL = 5000; // 5 seconds
const SAVE_DEBOUNCE_DELAY = 2000; // 2 seconds

const Student_UI = () => {
  const { examId } = useParams();
  const navigate = useNavigate();
  const { logout } = useContext(AuthContext);

  // Refs for cleanup
  const timerRef = useRef(null);
  const autoSaveIntervalRef = useRef(null);
  const saveTimeoutRef = useRef(null);
  const lastCodeRef = useRef('');
  const isInitializedRef = useRef(false);
  const examStartTimeRef = useRef(null);
  const examEndTimeRef = useRef(null);
  const examRegistrationIdRef = useRef(null);
  const currentUserIdRef = useRef(null);
  const examCreatedByRef = useRef(null); // NEW: Store exam creator (teacher) ID
  const hasShown5MinWarningRef = useRef(false);
  const hasShown1MinWarningRef = useRef(false);
  const lastTimeLeftRef = useRef(null);

  // Memoized storage key
  const storageKey = useMemo(() => `${STORAGE_KEY}_${examId}`, [examId]);

  // Load persisted state
  const initialState = useMemo(() => {
    try {
      const stored = localStorage.getItem(storageKey);
      return stored ? JSON.parse(stored) : {};
    } catch (error) {
      console.warn('Failed to load persisted state:', error);
      return {};
    }
  }, [storageKey]);

  // Load theme preference
  const initialTheme = useMemo(() => {
    try {
      return localStorage.getItem(THEME_STORAGE_KEY) || 'light';
    } catch {
      return 'light';
    }
  }, []);

  // State management
  const [examData, setExamData] = useState(null);
  const [fetchError, setFetchError] = useState(null);
  const [isLoading, setIsLoading] = useState(true);
  const [currentQuestionIndex, setCurrentQuestionIndex] = useState(initialState.currentQuestionIndex || 0);
  const [code, setCode] = useState(initialState.code || '');
  const [language, setLanguage] = useState(initialState.language || 'javascript');
  const [timeLeft, setTimeLeft] = useState(null);
  const [savedAnswers, setSavedAnswers] = useState(initialState.savedAnswers || {});
  const [submittedAnswers, setSubmittedAnswers] = useState(initialState.submittedAnswers || {});
  const [isSubmitDialogOpen, setIsSubmitDialogOpen] = useState(false);
  const [theme, setTheme] = useState(initialTheme);
  const [autoSaveStatus, setAutoSaveStatus] = useState('idle');
  const [hasUnsavedChanges, setHasUnsavedChanges] = useState(false);
  const [examSessionId] = useState(initialState.examSessionId || generateUUID());
  const [isSubmitting, setIsSubmitting] = useState(false);
  const [isExamCompleted, setIsExamCompleted] = useState(false);

  // Language mapping for API
  const languageMapping = useMemo(() => ({
    'javascript': 'javascript',
    'python': 'python3',
    'java': 'java',
    'cpp': 'cpp',
    'c': 'c'
  }), []);

  // Generate UUID
  function generateUUID() {
    return 'xxxxxxxx-xxxx-4xxx-yxxx-xxxxxxxxxxxx'.replace(/[xy]/g, function (c) {
      const r = Math.random() * 16 | 0;
      const v = c === 'x' ? r : (r & 0x3 | 0x8);
      return v.toString(16);
    });
  }

  // Calculate time remaining - FIXED VERSION
  const calculateTimeRemaining = useCallback(() => {
    const now = Date.now();
    
    if (!examEndTimeRef.current) {
      return 0;
    }

    const remainingMs = examEndTimeRef.current - now;
    const remainingSeconds = Math.max(0, Math.floor(remainingMs / 1000));
    
    console.log('Timer calculation:', {
      now: new Date(now).toLocaleString(),
      examEndTime: new Date(examEndTimeRef.current).toLocaleString(),
      remainingMs,
      remainingSeconds
    });
    
    return remainingSeconds;
  }, []);

  // Get current user info
  const getCurrentUser = useCallback(async () => {
    try {
      const token = localStorage.getItem('access_token');
      if (!token) return null;

      const response = await fetch('http://localhost:8000/users/me', {
        headers: {
          'Accept': 'application/json',
          'Authorization': `Bearer ${token}`
        }
      });

      if (response.ok) {
        const user = await response.json();
        currentUserIdRef.current = user.id;
        console.log('Current user ID set:', user.id);
        return user;
      }
    } catch (error) {
      console.error('Failed to get current user:', error);
    }
    return null;
  }, []);

  // API call helper function
  const makeAPICall = useCallback(async (url, options = {}) => {
    const token = localStorage.getItem('access_token');
    if (!token) {
      throw new Error('No access token found. Please login again.');
    }

    const defaultHeaders = {
      'Accept': 'application/json',
      'Content-Type': 'application/json',
      'Authorization': `Bearer ${token}`
    };

    const response = await fetch(url, {
      ...options,
      headers: {
        ...defaultHeaders,
        ...options.headers
      }
    });

    if (!response.ok) {
      const errorData = await response.json().catch(() => null);
      throw new Error(errorData?.detail || `API call failed with status ${response.status}`);
    }

    return response.json();
  }, []);

  // Submit answer to API
  const submitAnswerToAPI = useCallback(async (questionId, sourceCode, selectedLanguage) => {
    const submissionData = {
      source_code: sourceCode,
      language: languageMapping[selectedLanguage] || selectedLanguage,
      status: "pending",
      attempt_number: 1,
      extra_data: {
        submitted_at: new Date().toISOString(),
        client_timezone: Intl.DateTimeFormat().resolvedOptions().timeZone
      },
      exam_id: examId,
      question_id: questionId
    };

    console.log('Submitting answer:', submissionData);

    try {
      const host_ip = import.meta.env.VITE_HOST_IP;
      const result = await makeAPICall(`http://${host_ip}:8000/submissions/`, {
        method: 'POST',
        body: JSON.stringify(submissionData)
      });

      console.log('Submission successful:', result);
      return result;
    } catch (error) {
      console.error('Submission failed:', error);
      throw error;
    }
  }, [examId, languageMapping, makeAPICall]);

  // Starter code templates
  const starterCodeTemplates = useMemo(() => ({
    javascript: '// Write your JavaScript code here...\nfunction solution() {\n    \n}',
    python: '# Write your Python code here...\ndef solution():\n    pass',
    java: '// Write your Java code here...\npublic class Solution {\n    \n}',
    cpp: '// Write your C++ code here...\n#include <iostream>\nusing namespace std;\n\nint main() {\n    return 0;\n}',
    c: '// Write your C code here...\n#include <stdio.h>\n\nint main() {\n  return 0;\n}'
  }), []);

  // Memoized calculations
  const answeredQuestionsCount = useMemo(() => {
    return Object.keys(submittedAnswers).length;
  }, [submittedAnswers]);

  const completionPercentage = useMemo(() => {
    if (!examData || examData.questions.length === 0) return 0;
    return Math.round((answeredQuestionsCount / examData.questions.length) * 100);
  }, [answeredQuestionsCount, examData]);

  const currentQuestion = useMemo(() => {
    return examData?.questions?.[currentQuestionIndex] || null;
  }, [examData, currentQuestionIndex]);

  const isCurrentQuestionSubmitted = useMemo(() => {
    return currentQuestion ? submittedAnswers.hasOwnProperty(currentQuestion.id) : false;
  }, [currentQuestion, submittedAnswers]);

  // Persist state function
  const persistState = useCallback((additionalState = {}) => {
    try {
      const stateToSave = {
        currentQuestionIndex,
        code,
        language,
        savedAnswers,
        submittedAnswers,
        examSessionId,
        examStartTime: examStartTimeRef.current,
        examEndTime: examEndTimeRef.current,
        examRegistrationId: examRegistrationIdRef.current,
        examCreatedBy: examCreatedByRef.current,
        lastSavedTime: Date.now(),
        hasShown5MinWarning: hasShown5MinWarningRef.current,
        hasShown1MinWarning: hasShown1MinWarningRef.current,
        ...additionalState
      };
      localStorage.setItem(storageKey, JSON.stringify(stateToSave));
      return true;
    } catch (error) {
      console.error('Failed to persist state:', error);
      return false;
    }
  }, [currentQuestionIndex, code, language, savedAnswers, submittedAnswers, examSessionId, storageKey]);

  // FIXED: Update exam registration status with TEACHER ID as approved_by
  const updateExamRegistrationStatus = useCallback(async (status) => {
    try {
      const token = localStorage.getItem('access_token');
      if (!token || !examRegistrationIdRef.current) {
        console.warn('Missing required data for registration update:', {
          hasToken: !!token,
          hasRegistrationId: !!examRegistrationIdRef.current
        });
        return false;
      }

      // CRITICAL FIX: Use the teacher's ID (exam creator) as approved_by, NOT the student's ID
      let teacherId = examCreatedByRef.current;
      if (!teacherId) {
        console.error('Teacher ID not found! Cannot update registration status.');
        return false;
      }

      const updateData = {
        status: status,
        approved_at: new Date().toISOString(),
        approved_by: teacherId, // THIS IS THE KEY FIX - Use teacher's ID, not student's ID
        extra_data: {
          submitted_at: new Date().toISOString(),
          submission_type: "final_exam_submission",
          client_timezone: Intl.DateTimeFormat().resolvedOptions().timeZone
        }
      };

      console.log('Updating registration status with TEACHER ID:', {
        registrationId: examRegistrationIdRef.current,
        teacherId: teacherId,
        studentId: currentUserIdRef.current,
        updateData
      });

      const response = await fetch(`http://localhost:8000/exam-registrations/${examRegistrationIdRef.current}`, {
        method: 'PUT',
        headers: {
          'Accept': 'application/json',
          'Content-Type': 'application/json',
          'Authorization': `Bearer ${token}`
        },
        body: JSON.stringify(updateData)
      });

      if (!response.ok) {
        const errorData = await response.json().catch(() => null);
        console.error('Registration update failed:', {
          status: response.status,
          statusText: response.statusText,
          errorData
        });
        throw new Error(`Failed to update registration status: ${response.status} - ${errorData?.detail || response.statusText}`);
      }

      const result = await response.json();
      console.log('Registration status updated successfully with teacher ID:', result);
      return true;
    } catch (error) {
      console.error('Failed to update exam registration status:', error);
      // Don't throw the error, just return false to allow submission to continue
      return false;
    }
  }, []);

  // Theme management
  const toggleTheme = useCallback(() => {
    const newTheme = theme === 'light' ? 'dark' : 'light';
    setTheme(newTheme);
    try {
      localStorage.setItem(THEME_STORAGE_KEY, newTheme);
    } catch (error) {
      console.error('Failed to save theme:', error);
    }
  }, [theme]);

  // Apply theme effect
  useEffect(() => {
    const root = window.document.documentElement;
    if (theme === 'dark') {
      root.classList.add('dark');
    } else {
      root.classList.remove('dark');
    }
  }, [theme]);

  // Auto-save function
  const performAutoSave = useCallback(async () => {
    if (!hasUnsavedChanges || !currentQuestion || isCurrentQuestionSubmitted) {
      return;
    }

    setAutoSaveStatus('saving');

    try {
      const updatedSavedAnswers = {
        ...savedAnswers,
        [currentQuestion.id]: code
      };

      setSavedAnswers(updatedSavedAnswers);

      const success = persistState({ savedAnswers: updatedSavedAnswers });

      if (success) {
        setAutoSaveStatus('saved');
        setHasUnsavedChanges(false);
        setTimeout(() => setAutoSaveStatus('idle'), 2000);
      } else {
        setAutoSaveStatus('error');
        setTimeout(() => setAutoSaveStatus('idle'), 3000);
      }
    } catch (error) {
      console.error('Auto-save failed:', error);
      setAutoSaveStatus('error');
      setTimeout(() => setAutoSaveStatus('idle'), 3000);
    }
  }, [hasUnsavedChanges, currentQuestion, isCurrentQuestionSubmitted, savedAnswers, code, persistState]);

  // Debounced auto save
  const debouncedAutoSave = useCallback(() => {
    if (saveTimeoutRef.current) {
      clearTimeout(saveTimeoutRef.current);
    }
    saveTimeoutRef.current = setTimeout(performAutoSave, SAVE_DEBOUNCE_DELAY);
  }, [performAutoSave]);

  // Extract example from HTML
  const extractExampleFromProblemStatement = useCallback((html) => {
    if (!html) return "";
    try {
      const exampleMatch = html.match(/<h3>Example<\/h3>\s*<pre[^>]*>([\s\S]*?)<\/pre>/i);
      if (exampleMatch) return exampleMatch[1].trim();
      const preMatch = html.match(/<pre[^>]*>([\s\S]*?)<\/pre>/i);
      if (preMatch) return preMatch[1].trim();
      return "";
    } catch {
      return "";
    }
  }, []);

  // FIXED: Handle submit exam with proper teacher ID for approved_by
  const handleSubmitExam = useCallback(async () => {
    if (timerRef.current) {
      clearInterval(timerRef.current);
      timerRef.current = null;
    }

    setIsSubmitting(true);

    try {
      // Auto-save current work first
      await performAutoSave();
      
      console.log('Starting exam submission process...');
      
      // Ensure we have both student and teacher IDs
      if (!currentUserIdRef.current) {
        console.log('Getting current user before status update...');
        await getCurrentUser();
      }
      
      if (!examCreatedByRef.current) {
        console.error('Teacher ID not available for approval! This is a critical error.');
        throw new Error('Teacher information not available. Cannot complete submission.');
      }
      
      // Update exam registration status to "submitted" with TEACHER ID as approved_by
      const statusUpdated = await updateExamRegistrationStatus("submitted");
      
      if (statusUpdated) {
        console.log('Exam registration status updated to "submitted" successfully with teacher approval');
        toast.success("Exam Status Updated", {
          description: "Your exam registration status has been updated to submitted.",
        });
      } else {
        console.warn('Failed to update registration status, but continuing with submission');
        toast.warning("Status Update Warning", {
          description: "Could not update registration status, but your answers are still saved.",
        });
      }

      // Clear local storage after successful submission
      localStorage.removeItem(storageKey);
      
      // Set exam as completed
      setIsExamCompleted(true);
      
      toast.success("Exam Submitted Successfully", {
        description: "Your exam has been submitted and you will be redirected to login.",
      });

      // Auto-logout after 3 seconds
      setTimeout(() => {
        logout();
        navigate('/login', {
          replace: true,
          state: {
            message: 'Your exam has been submitted successfully. Please login again to access your dashboard.',
            type: 'success'
          }
        });
      }, 3000);

    } catch (error) {
      console.error('Failed to submit exam:', error);
      toast.error("Submission Failed", {
        description: error.message || "Failed to submit exam. Please try again.",
      });
      setIsSubmitting(false);
      
      // Restart timer if submission failed
      if (examEndTimeRef.current) {
        const remaining = calculateTimeRemaining();
        setTimeLeft(remaining);
        if (remaining > 0) {
          timerRef.current = setInterval(() => {
            const newRemaining = calculateTimeRemaining();
            setTimeLeft(newRemaining);
            if (newRemaining <= 0) {
              clearInterval(timerRef.current);
              handleSubmitExam(); // Retry submission
            }
          }, 1000);
        }
      }
    }
  }, [performAutoSave, updateExamRegistrationStatus, storageKey, logout, navigate, calculateTimeRemaining, getCurrentUser]);

  // Parse date string to timestamp
  const parseDateTime = useCallback((dateTimeString) => {
    if (!dateTimeString) return null;

    try {
      let date;

      if (typeof dateTimeString === 'number') {
        return dateTimeString;
      }

      date = new Date(dateTimeString);

      if (isNaN(date.getTime())) {
        console.warn('Invalid date format:', dateTimeString);
        return null;
      }

      return date.getTime();
    } catch (error) {
      console.error('Error parsing date:', dateTimeString, error);
      return null;
    }
  }, []);

  // FIXED: Fetch exam registration data with better error handling
  const fetchExamRegistration = useCallback(async (token) => {
    try {
      console.log('Fetching exam registration for exam ID:', examId);
      
      const response = await fetch(`http://localhost:8000/exam-registrations/?exam_id=${examId}`, {
        headers: { 
          'Accept': 'application/json', 
          'Authorization': `Bearer ${token}` 
        }
      });

      if (response.ok) {
        const registrations = await response.json();
        console.log('Found registrations:', registrations);
        
        // Find the current user's registration for this exam
        const currentRegistration = registrations.find(reg => reg.exam_id === examId);
        
        if (currentRegistration) {
          examRegistrationIdRef.current = currentRegistration.id;
          console.log('Found exam registration ID:', currentRegistration.id);
          console.log('Current registration status:', currentRegistration.status);
          
          // Check if exam is already submitted
          if (currentRegistration.status === "submitted") {
            console.warn('Exam already submitted, redirecting to completed state');
            setIsExamCompleted(true);
            return false; // Indicate that exam is already submitted
          }
        } else {
          console.warn('No exam registration found for current user and exam');
        }
      } else {
        console.error('Failed to fetch exam registrations:', response.status);
      }
      
      return true; // Continue with exam loading
    } catch (error) {
      console.error('Failed to fetch exam registration:', error);
      return true; // Continue with exam loading even if registration fetch fails
    }
  }, [examId]);

  // Fetch exam data
  useEffect(() => {
    let isMounted = true;

    const fetchExamData = async () => {
      if (!examId || isInitializedRef.current) return;

      try {
        setIsLoading(true);
        setFetchError(null);

        const token = localStorage.getItem('access_token');
        if (!token) {
          if (isMounted) {
            setFetchError('No access token found. Please login.');
            setIsLoading(false);
          }
          return;
        }

<<<<<<< HEAD
        // Get current user first and ensure it's set
        console.log('Getting current user...');
        const user = await getCurrentUser();
        if (user) {
          console.log('Current user loaded:', user.id);
        }
        
        const shouldContinue = await fetchExamRegistration(token);
        
        // If exam is already submitted, don't proceed with loading
        if (!shouldContinue) {
          setIsLoading(false);
          return;
        }

        // Restore saved state including teacher ID
        if (initialState.hasShown5MinWarning) {
          hasShown5MinWarningRef.current = true;
        }
        if (initialState.hasShown1MinWarning) {
          hasShown1MinWarningRef.current = true;
        }
        if (initialState.examCreatedBy) {
          examCreatedByRef.current = initialState.examCreatedBy;
          console.log('Restored teacher ID from localStorage:', initialState.examCreatedBy);
        }

        // Fetch questions and exam details
=======
        // Fetch questions and exam details in parallel
        const host_ip = import.meta.env.VITE_HOST_IP;
>>>>>>> 128e35f4
        const [questionsResponse, examResponse] = await Promise.all([
          fetch(`http://${host_ip}:8000/exams/${examId}/questions-with-details/`, {
            headers: { 'Accept': 'application/json', 'Authorization': `Bearer ${token}` }
          }),
          fetch(`http://${host_ip}:8000/exams/${examId}/`, {
            headers: { 'Accept': 'application/json', 'Authorization': `Bearer ${token}` }
          })
        ]);

        if (!questionsResponse.ok) {
          throw new Error(`Failed to fetch questions: ${questionsResponse.status}`);
        }

        const questionsData = await questionsResponse.json();
        let examDetails = {
          duration: 120,
          title: 'Programming Exam',
          start_time: null,
          end_time: null,
          created_by: null // This will be populated from API
        };

        if (examResponse.ok) {
          examDetails = await examResponse.json();
          // CRITICAL: Store the teacher's ID (exam creator)
          if (examDetails.created_by) {
            examCreatedByRef.current = examDetails.created_by;
            console.log('Teacher ID (exam creator) set from API:', examDetails.created_by);
          }
        }

        if (!isMounted) return;

        const questions = questionsData
          .map((q, index) => ({
            id: q.question.id,
            title: q.question.title || "Untitled Question",
            difficulty: q.question.difficulty ?
              q.question.difficulty.charAt(0).toUpperCase() + q.question.difficulty.slice(1) :
              "Easy",
            description: q.question.description || "",
            problem_statement: q.question.problem_statement || "",
            example: extractExampleFromProblemStatement(q.question.problem_statement),
            testCases: [],
            points: q.points || 1,
            order: q.question_order || index
          }))
          .sort((a, b) => a.order - b.order);

        const examDataObject = {
          id: examId,
          title: examDetails.title,
          duration: examDetails.duration_minutes || examDetails.duration,
          startTime: examDetails.start_time,
          endTime: examDetails.end_time,
          createdBy: examDetails.created_by,
          totalQuestions: questions.length,
          questions
        };

        setExamData(examDataObject);

        // Better exam time calculation and persistence
        let examStartTime, examEndTime;
        
        // Priority 1: Use saved times from localStorage (for crash recovery)
        if (initialState.examStartTime && initialState.examEndTime) {
          examStartTime = initialState.examStartTime;
          examEndTime = initialState.examEndTime;
          console.log('Using saved times from localStorage:', {
            start: new Date(examStartTime).toLocaleString(),
            end: new Date(examEndTime).toLocaleString()
          });
        } 
        // Priority 2: Use backend times
        else if (examDetails.start_time && examDetails.end_time) {
          examStartTime = parseDateTime(examDetails.start_time);
          examEndTime = parseDateTime(examDetails.end_time);
          console.log('Using backend times:', {
            start: new Date(examStartTime).toLocaleString(),
            end: new Date(examEndTime).toLocaleString()
          });
        }
        // Priority 3: Calculate from start time and duration
        else if (examDetails.start_time) {
          examStartTime = parseDateTime(examDetails.start_time);
          if (examStartTime) {
            const durationMinutes = examDetails.duration_minutes || examDetails.duration || 120;
            examEndTime = examStartTime + (durationMinutes * 60 * 1000);
            console.log('Calculated from start + duration:', {
              start: new Date(examStartTime).toLocaleString(),
              end: new Date(examEndTime).toLocaleString(),
              durationMinutes: durationMinutes
            });
          }
        }
        // Fallback: Start now with duration
        else {
          const now = Date.now();
          examStartTime = now;
          const durationMinutes = examDetails.duration_minutes || examDetails.duration || 120;
          examEndTime = now + (durationMinutes * 60 * 1000);
          console.log('Using fallback (now + duration):', {
            start: new Date(examStartTime).toLocaleString(),
            end: new Date(examEndTime).toLocaleString(),
            durationMinutes: durationMinutes
          });
        }
        
        examStartTimeRef.current = examStartTime;
        examEndTimeRef.current = examEndTime;

        // Calculate and set initial time
        const initialTimeRemaining = calculateTimeRemaining();
        console.log('Setting initial time remaining:', initialTimeRemaining, 'seconds');
        setTimeLeft(initialTimeRemaining);

        // Auto-submit if time has already expired
        if (initialTimeRemaining <= 0) {
          console.log('Exam time expired on load, auto-submitting');
          toast.error("Time's Up!", {
            description: "The exam time has expired. Your exam will be submitted automatically.",
          });
          setTimeout(() => handleSubmitExam(), 1000);
          return;
        }

        isInitializedRef.current = true;
        setIsLoading(false);

      } catch (error) {
        console.error('Failed to fetch exam data:', error);
        if (isMounted) {
          setFetchError('Failed to fetch exam questions. Please try again.');
          setIsLoading(false);
        }
      }
    };

    fetchExamData();

    return () => {
      isMounted = false;
    };
  }, [examId, initialState, extractExampleFromProblemStatement, calculateTimeRemaining, handleSubmitExam, parseDateTime, fetchExamRegistration, getCurrentUser]);

  // Timer effect with warnings and auto-submit
  useEffect(() => {
    if (!examEndTimeRef.current || timeLeft === null || isExamCompleted) return;

    const updateTimer = () => {
      const remaining = calculateTimeRemaining();
      const prevTimeLeft = lastTimeLeftRef.current;
      
      console.log('Timer update:', { remaining, prevTimeLeft });
      
      setTimeLeft(remaining);
      lastTimeLeftRef.current = remaining;

      // Time warnings (only show once and when time is decreasing)
      if (!hasShown5MinWarningRef.current && remaining <= 300 && remaining > 0 && (prevTimeLeft === null || prevTimeLeft > 300)) {
        hasShown5MinWarningRef.current = true;
        persistState({ hasShown5MinWarning: true });
        toast.warning("5 Minutes Remaining!", {
          description: "You have 5 minutes left to complete the exam.",
          duration: 10000,
        });
        // Also show browser alert
        alert("⚠️ Warning: Only 5 minutes remaining!\n\nPlease complete your exam soon.");
      }

      if (!hasShown1MinWarningRef.current && remaining <= 60 && remaining > 0 && (prevTimeLeft === null || prevTimeLeft > 60)) {
        hasShown1MinWarningRef.current = true;
        persistState({ hasShown1MinWarning: true });
        toast.error("1 Minute Remaining!", {
          description: "You have only 1 minute left! The exam will auto-submit when time runs out.",
          duration: 10000,
        });
        // Also show browser alert
        alert("🚨 URGENT: Only 1 minute remaining!\n\nThe exam will auto-submit when time runs out!");
      }

      // Auto-submit when time runs out
      if (remaining <= 0 && prevTimeLeft > 0) {
        console.log('Time expired, auto-submitting');
        alert("⏰ Time's Up!\n\nYour exam will be submitted automatically now.");
        toast.error("Time's Up!", {
          description: "The exam time has expired. Your exam is being submitted automatically.",
        });
        handleSubmitExam();
      }
    };

    // Update immediately, then every second
    updateTimer();
    timerRef.current = setInterval(updateTimer, 1000);

    return () => {
      if (timerRef.current) {
        clearInterval(timerRef.current);
        timerRef.current = null;
      }
    };
  }, [calculateTimeRemaining, handleSubmitExam, timeLeft, persistState, isExamCompleted]);

  // Auto-save interval effect
  useEffect(() => {
    if (!examData) return;

    autoSaveIntervalRef.current = setInterval(() => {
      if (hasUnsavedChanges) {
        performAutoSave();
      }
    }, AUTO_SAVE_INTERVAL);

    return () => {
      if (autoSaveIntervalRef.current) {
        clearInterval(autoSaveIntervalRef.current);
        autoSaveIntervalRef.current = null;
      }
    };
  }, [examData, hasUnsavedChanges, performAutoSave]);

  // Code change tracking
  useEffect(() => {
    if (lastCodeRef.current !== code && lastCodeRef.current !== '') {
      setHasUnsavedChanges(true);
      debouncedAutoSave();
    }
    lastCodeRef.current = code;
  }, [code, debouncedAutoSave]);

  // Load saved answer when question changes
  useEffect(() => {
    if (!currentQuestion) return;

    const savedCode = savedAnswers[currentQuestion.id];
    if (savedCode !== undefined) {
      setCode(savedCode);
      lastCodeRef.current = savedCode;
    } else {
      const starterCode = starterCodeTemplates[language] || starterCodeTemplates.javascript;
      setCode(starterCode);
      lastCodeRef.current = starterCode;
    }
    setHasUnsavedChanges(false);
  }, [currentQuestion, savedAnswers, language, starterCodeTemplates]);

  // Persist state on changes
  useEffect(() => {
    if (!examData || timeLeft === null) return;

    const timeoutId = setTimeout(() => {
      persistState();
    }, 1000);

    return () => clearTimeout(timeoutId);
  }, [examData, persistState]);

  // Handle browser unload
  useEffect(() => {
    const handleBeforeUnload = (e) => {
      if (hasUnsavedChanges) {
        persistState();
        e.preventDefault();
        e.returnValue = '';
      }
    };

    window.addEventListener('beforeunload', handleBeforeUnload);
    return () => window.removeEventListener('beforeunload', handleBeforeUnload);
  }, [hasUnsavedChanges, persistState]);

  // Cleanup on unmount
  useEffect(() => {
    return () => {
      if (timerRef.current) clearInterval(timerRef.current);
      if (autoSaveIntervalRef.current) clearInterval(autoSaveIntervalRef.current);
      if (saveTimeoutRef.current) clearTimeout(saveTimeoutRef.current);
    };
  }, []);

  // Event handlers
  const handleSubmitAnswer = useCallback(async () => {
    if (!currentQuestion || isCurrentQuestionSubmitted || isSubmitting) return;

    setIsSubmitting(true);

    try {
      await performAutoSave();
      const submissionResult = await submitAnswerToAPI(currentQuestion.id, code, language);

      const updatedSubmittedAnswers = {
        ...submittedAnswers,
        [currentQuestion.id]: code
      };

      setSubmittedAnswers(updatedSubmittedAnswers);
      persistState({ submittedAnswers: updatedSubmittedAnswers });

      toast.success("Answer Submitted Successfully", {
        description: `Your answer for "${currentQuestion.title}" has been submitted and is being evaluated.`,
      });

      console.log('Submission completed:', submissionResult);

    } catch (error) {
      console.error('Submit answer failed:', error);
      toast.error("Submission Failed", {
        description: error.message || "Failed to submit your answer. Please try again.",
      });
    } finally {
      setIsSubmitting(false);
    }
  }, [currentQuestion, isCurrentQuestionSubmitted, isSubmitting, submittedAnswers, code, language, performAutoSave, submitAnswerToAPI, persistState]);

  const handleNextQuestion = useCallback(async () => {
    if (!examData || currentQuestionIndex >= examData.questions.length - 1) return;
    await performAutoSave();
    setCurrentQuestionIndex(prev => prev + 1);
  }, [examData, currentQuestionIndex, performAutoSave]);

  const handlePrevQuestion = useCallback(async () => {
    if (currentQuestionIndex <= 0) return;
    await performAutoSave();
    setCurrentQuestionIndex(prev => prev - 1);
  }, [currentQuestionIndex, performAutoSave]);

  const handleLanguageChange = useCallback((newLanguage) => {
    setLanguage(newLanguage);
    if (currentQuestion && !savedAnswers[currentQuestion.id]) {
      const starterCode = starterCodeTemplates[newLanguage] || starterCodeTemplates.javascript;
      setCode(starterCode);
      lastCodeRef.current = starterCode;
    }
  }, [currentQuestion, savedAnswers, starterCodeTemplates]);

  // Utility functions
  const formatTime = useCallback((seconds) => {
    if (typeof seconds !== 'number' || isNaN(seconds) || seconds < 0) {
      return '00:00:00';
    }

    const hours = Math.floor(seconds / 3600);
    const minutes = Math.floor((seconds % 3600) / 60);
    const secs = Math.floor(seconds % 60);

    return `${hours.toString().padStart(2, '0')}:${minutes.toString().padStart(2, '0')}:${secs.toString().padStart(2, '0')}`;
  }, []);

  const getTimeColor = useCallback(() => {
    if (timeLeft === null || typeof timeLeft !== 'number') return 'text-muted-foreground';
    if (timeLeft < 300) return 'text-red-500 animate-pulse'; // Less than 5 minutes - pulsing red
    if (timeLeft < 600) return 'text-red-500'; // Less than 10 minutes - red
    if (timeLeft < 1800) return 'text-yellow-500'; // Less than 30 minutes - yellow
    return 'text-green-500';
  }, [timeLeft]);

  const getDifficultyVariant = useCallback((difficulty) => {
    switch (difficulty) {
      case 'Easy': return 'default';
      case 'Medium': return 'secondary';
      case 'Hard': return 'destructive';
      default: return 'default';
    }
  }, []);

  // Auto-save badge component
  const autoSaveBadge = useMemo(() => {
    const badges = {
      idle: null,
      saving: (
        <Badge variant="secondary" className="gap-1 animate-pulse">
          <Save className="h-3 w-3" />
          Saving...
        </Badge>
      ),
      saved: (
        <Badge variant="default" className="gap-1 bg-green-500 hover:bg-green-600">
          <CheckCircle className="h-3 w-3" />
          Auto-saved
        </Badge>
      ),
      error: (
        <Badge variant="destructive" className="gap-1">
          <AlertTriangle className="h-3 w-3" />
          Save failed
        </Badge>
      )
    };
    return badges[autoSaveStatus];
  }, [autoSaveStatus]);

  // Exam completion screen
  if (isExamCompleted) {
    return (
      <div className="h-screen w-screen flex items-center justify-center bg-gradient-to-br from-green-50 via-blue-50 to-purple-50 dark:from-gray-900 dark:via-gray-800 dark:to-gray-900">
        <Card className="w-full max-w-2xl mx-4 shadow-2xl border-0 bg-white/90 backdrop-blur-sm dark:bg-gray-900/90">
          <CardHeader className="text-center pb-6">
            <div className="flex justify-center mb-4">
              <div className="relative">
                <Trophy className="h-24 w-24 text-yellow-500 animate-bounce" />
                <div className="absolute -top-1 -right-1 h-6 w-6 bg-green-500 rounded-full flex items-center justify-center">
                  <CheckCircle className="h-4 w-4 text-white" />
                </div>
              </div>
            </div>
            <CardTitle className="text-3xl font-bold text-gray-900 dark:text-white mb-2">
              Exam Completed Successfully! 🎉
            </CardTitle>
            <CardDescription className="text-lg text-gray-600 dark:text-gray-300">
              Congratulations! You have successfully submitted your exam.
            </CardDescription>
          </CardHeader>
          <CardContent className="space-y-6">
            <div className="bg-gradient-to-r from-blue-50 to-green-50 dark:from-gray-800 dark:to-gray-700 p-6 rounded-xl">
              <h3 className="text-lg font-semibold text-gray-900 dark:text-white mb-3 flex items-center gap-2">
                <FileCheck className="h-5 w-5 text-green-600" />
                Exam Summary
              </h3>
              <div className="grid grid-cols-2 gap-4 text-sm">
                <div>
                  <p className="text-gray-600 dark:text-gray-400">Exam Title:</p>
                  <p className="font-medium text-gray-900 dark:text-white">{examData?.title || 'Programming Exam'}</p>
                </div>
                <div>
                  <p className="text-gray-600 dark:text-gray-400">Questions Answered:</p>
                  <p className="font-medium text-gray-900 dark:text-white">{answeredQuestionsCount} / {examData?.questions?.length || 0}</p>
                </div>
                <div>
                  <p className="text-gray-600 dark:text-gray-400">Completion Rate:</p>
                  <p className="font-medium text-gray-900 dark:text-white">{completionPercentage}%</p>
                </div>
                <div>
                  <p className="text-gray-600 dark:text-gray-400">Submitted At:</p>
                  <p className="font-medium text-gray-900 dark:text-white">{new Date().toLocaleTimeString()}</p>
                </div>
              </div>
            </div>

            <div className="bg-gradient-to-r from-yellow-50 to-orange-50 dark:from-gray-800 dark:to-gray-700 p-6 rounded-xl">
              <h3 className="text-lg font-semibold text-gray-900 dark:text-white mb-3 flex items-center gap-2">
                <Calendar className="h-5 w-5 text-orange-600" />
                What's Next?
              </h3>
              <ul className="space-y-2 text-sm text-gray-600 dark:text-gray-300">
                <li className="flex items-start gap-2">
                  <CheckCircle className="h-4 w-4 text-green-600 mt-0.5 flex-shrink-0" />
                  Your answers have been saved and submitted for evaluation
                </li>
                <li className="flex items-start gap-2">
                  <CheckCircle className="h-4 w-4 text-green-600 mt-0.5 flex-shrink-0" />
                  Results will be available on your dashboard once grading is complete
                </li>
                <li className="flex items-start gap-2">
                  <CheckCircle className="h-4 w-4 text-green-600 mt-0.5 flex-shrink-0" />
                  You will be automatically logged out and redirected to the login page
                </li>
              </ul>
            </div>

            <div className="text-center">
              <div className="flex items-center justify-center gap-2 text-sm text-gray-500 dark:text-gray-400 mb-4">
                <RotateCcw className="h-4 w-4" />
                Redirecting to login in <span className="font-mono font-bold">3</span> seconds...
              </div>
              <Button
                onClick={() => {
                  logout();
                  navigate('/login', {
                    replace: true,
                    state: {
                      message: 'Your exam has been submitted successfully. Please login again to access your dashboard.',
                      type: 'success'
                    }
                  });
                }}
                className="gap-2 bg-gradient-to-r from-blue-600 to-purple-600 hover:from-blue-700 hover:to-purple-700"
              >
                <LogOut className="h-4 w-4" />
                Go to Login Now
              </Button>
            </div>
          </CardContent>
        </Card>
      </div>
    );
  }

  // Loading state
  if (isLoading) {
    return (
      <div className="h-screen w-screen flex items-center justify-center bg-background text-foreground">
        <div className="text-center">
          <div className="animate-spin rounded-full h-12 w-12 border-b-2 border-primary mx-auto mb-4"></div>
          <p className="text-lg">Loading exam questions...</p>
        </div>
      </div>
    );
  }

  // Error state
  if (fetchError) {
    return (
      <div className="h-screen w-screen flex items-center justify-center bg-background text-foreground">
        <div className="text-center max-w-md p-6">
          <AlertTriangle className="h-12 w-12 text-red-500 mx-auto mb-4" />
          <h2 className="text-xl font-bold mb-2">Failed to Load Exam</h2>
          <p className="text-red-600 mb-4">{fetchError}</p>
          <Button onClick={() => window.location.reload()}>
            Try Again
          </Button>
        </div>
      </div>
    );
  }

  if (!examData?.questions?.length) {
    return (
      <div className="h-screen w-screen flex items-center justify-center bg-background text-foreground">
        <div className="text-center">
          <p className="text-lg">No exam questions available.</p>
        </div>
      </div>
    );
  }

  return (
    <div className="h-screen w-screen flex flex-col bg-background text-foreground">
      {/* Header Section */}
      <header className="flex justify-between items-center p-4 border-b bg-card">
        <div className="flex items-center gap-4">
          <h1 className="text-xl font-bold">{examData.title}</h1>
          <Badge variant="outline">
            Question {currentQuestionIndex + 1} of {examData.questions.length}
          </Badge>
        </div>

        <div className="flex items-center gap-6">
          {/* Theme Toggle */}
          <Button
            variant="outline"
            size="icon"
            onClick={toggleTheme}
            className="h-9 w-9"
            aria-label="Toggle theme"
          >
            {theme === 'light' ? <Moon className="h-4 w-4" /> : <Sun className="h-4 w-4" />}
          </Button>

          {/* Timer */}
          <div className="flex items-center gap-2">
            <Clock className="h-4 w-4" />
            <span className={`font-mono text-lg font-bold ${getTimeColor()}`}>
              {formatTime(timeLeft)}
            </span>
          </div>

          {/* Progress */}
          <div className="flex items-center gap-2">
            <span className="text-sm text-muted-foreground">Progress:</span>
            <Progress value={completionPercentage} className="w-20" />
            <span className="text-sm font-medium">
              {answeredQuestionsCount}/{examData.questions.length}
            </span>
          </div>

          {/* Submit Button */}
          <AlertDialog open={isSubmitDialogOpen} onOpenChange={setIsSubmitDialogOpen}>
            <AlertDialogTrigger asChild>
              <Button variant="destructive" className="gap-2" disabled={isSubmitting}>
                <FileCheck className="h-4 w-4" />
                {isSubmitting ? 'Submitting...' : 'Submit Test'}
              </Button>
            </AlertDialogTrigger>
            <AlertDialogContent>
              <AlertDialogHeader>
                <AlertDialogTitle className="flex items-center gap-2">
                  <AlertTriangle className="h-5 w-5 text-orange-500" />
                  Submit Exam?
                </AlertDialogTitle>
                <AlertDialogDescription>
                  You have answered {answeredQuestionsCount} out of {examData.questions.length} questions.
                  Once submitted, you will be automatically logged out and cannot make any changes. 
                  Are you sure you want to submit your exam?
                  <br /><br />
                  <strong>Note:</strong> After submission, you will be automatically logged out.
                </AlertDialogDescription>
              </AlertDialogHeader>
              <AlertDialogFooter>
                <AlertDialogCancel disabled={isSubmitting}>Cancel</AlertDialogCancel>
                <AlertDialogAction 
                  onClick={handleSubmitExam} 
                  className="bg-destructive hover:bg-destructive/90"
                  disabled={isSubmitting}
                >
                  {isSubmitting ? (
                    <>
                      <div className="animate-spin rounded-full h-4 w-4 border-b-2 border-white mr-2"></div>
                      Submitting...
                    </>
                  ) : (
                    'Yes, Submit & Logout'
                  )}
                </AlertDialogAction>
              </AlertDialogFooter>
            </AlertDialogContent>
          </AlertDialog>
        </div>
      </header>

      {/* Main Content */}
      <main className="flex-1 p-4">
        <ResizablePanelGroup direction="horizontal" className="h-full rounded-lg border">
          {/* Question Panel */}
          <ResizablePanel defaultSize={40} minSize={30}>
            <div className="h-full p-6 overflow-auto">
              <Card className="h-full">
                <CardHeader>
                  <div className="flex items-center justify-between">
                    <CardTitle className="flex items-center gap-2">
                      {currentQuestion?.title}
                      <Badge variant={getDifficultyVariant(currentQuestion?.difficulty)}>
                        {currentQuestion?.difficulty}
                      </Badge>
                    </CardTitle>
                    {isCurrentQuestionSubmitted && (
                      <Badge variant="destructive" className="gap-1">
                        <FileCheck className="h-3 w-3" />
                        Submitted
                      </Badge>
                    )}
                  </div>
                </CardHeader>
                <CardContent className="space-y-4">
                  <div>
                    {currentQuestion?.description && (
                      <div className="mb-4">
                        <p>{currentQuestion.description}</p>
                      </div>
                    )}

                    {currentQuestion?.problem_statement && (
                      <div
                        className="mb-4 prose dark:prose-invert max-w-none"
                        dangerouslySetInnerHTML={{ __html: currentQuestion.problem_statement }}
                      />
                    )}

                    {currentQuestion?.example && (
                      <div className="bg-muted p-4 rounded-lg">
                        <strong>Example:</strong>
                        <pre className="mt-2 whitespace-pre-wrap text-sm">
                          {currentQuestion.example}
                        </pre>
                      </div>
                    )}
                  </div>

                  {/* Navigation */}
                  <div className="flex justify-between pt-4">
                    <Button
                      variant="outline"
                      onClick={handlePrevQuestion}
                      disabled={currentQuestionIndex === 0}
                    >
                      Previous
                    </Button>
                    <Button
                      variant="outline"
                      onClick={handleNextQuestion}
                      disabled={currentQuestionIndex === examData.questions.length - 1}
                    >
                      Next
                    </Button>
                  </div>
                </CardContent>
              </Card>
            </div>
          </ResizablePanel>

          <ResizableHandle withHandle />

          {/* Code Editor Panel */}
          <ResizablePanel defaultSize={60} minSize={40}>
            <div className="h-full flex flex-col p-2 gap-2">
              {/* Editor Header */}
              <div className="flex items-center justify-between p-2 border-b">
                <div className="flex items-center gap-2">
                  <Label>Your Solution:</Label>
                  {isCurrentQuestionSubmitted ? (
                    <Badge variant="destructive" className="gap-1">
                      <FileCheck className="h-3 w-3" />
                      Submitted (Read-only)
                    </Badge>
                  ) : (
                    <>
                      {currentQuestion && savedAnswers[currentQuestion.id] && (
                        <Badge variant="secondary" className="gap-1">
                          <FileCheck className="h-3 w-3" />
                          Saved
                        </Badge>
                      )}
                      {autoSaveBadge}
                      {hasUnsavedChanges && autoSaveStatus === 'idle' && (
                        <Badge variant="outline" className="gap-1 text-yellow-600">
                          <Save className="h-3 w-3" />
                          Unsaved changes
                        </Badge>
                      )}
                    </>
                  )}
                </div>

                {/* Language Selector */}
                <Select
                  value={language}
                  onValueChange={handleLanguageChange}
                  disabled={isCurrentQuestionSubmitted}
                >
                  <SelectTrigger className="w-[140px]">
                    <SelectValue />
                  </SelectTrigger>
                  <SelectContent>
                    <SelectItem value="javascript">JavaScript</SelectItem>
                    <SelectItem value="python">Python</SelectItem>
                    <SelectItem value="java">Java</SelectItem>
                    <SelectItem value="cpp">C++</SelectItem>
                    <SelectItem value="c">C</SelectItem>
                  </SelectContent>
                </Select>
              </div>

              {/* Monaco Editor */}
              <div className="flex-1">
                <Editor
                  height="100%"
                  theme={theme === 'dark' ? 'vs-dark' : 'light'}
                  language={language === "c" ? "cpp" : language}
                  value={code}
                  onChange={isCurrentQuestionSubmitted ? undefined : (val) => setCode(val || "")}
                  options={{
                    fontSize: 14,
                    minimap: { enabled: false },
                    scrollBeyondLastLine: false,
                    automaticLayout: true,
                    autoClosingBrackets: "always",
                    autoClosingQuotes: "always",
                    formatOnType: true,
                    formatOnPaste: true,
                    readOnly: isCurrentQuestionSubmitted,
                    domReadOnly: isCurrentQuestionSubmitted,
                    wordWrap: 'on',
                    lineNumbers: 'on',
                    renderWhitespace: 'selection',
                    tabSize: 2,
                    insertSpaces: true
                  }}
                />
              </div>

              {/* Action Buttons */}
              <div className="flex justify-between gap-2 p-2 border-t">
                <Button
                  variant="outline"
                  onClick={performAutoSave}
                  disabled={autoSaveStatus === 'saving' || isCurrentQuestionSubmitted || !hasUnsavedChanges}
                >
                  {autoSaveStatus === 'saving' ? 'Saving...' : 'Save Code'}
                </Button>

                {isCurrentQuestionSubmitted ? (
                  <Button
                    disabled
                    className="gap-2 opacity-50 cursor-not-allowed"
                  >
                    <FileCheck className="h-4 w-4" />
                    Already Submitted
                  </Button>
                ) : (
                  <Button
                    onClick={handleSubmitAnswer}
                    className="gap-2"
                    disabled={!code.trim() || isSubmitting}
                  >
                    <FileCheck className="h-4 w-4" />
                    {isSubmitting ? 'Submitting...' : 'Submit Answer'}
                  </Button>
                )}
              </div>
            </div>
          </ResizablePanel>
        </ResizablePanelGroup>
      </main>
    </div>
  );
};

export default Student_UI;<|MERGE_RESOLUTION|>--- conflicted
+++ resolved
@@ -605,7 +605,6 @@
           return;
         }
 
-<<<<<<< HEAD
         // Get current user first and ensure it's set
         console.log('Getting current user...');
         const user = await getCurrentUser();
@@ -632,12 +631,9 @@
           examCreatedByRef.current = initialState.examCreatedBy;
           console.log('Restored teacher ID from localStorage:', initialState.examCreatedBy);
         }
+        const host_ip = import.meta.env.VITE_HOST_IP;
 
         // Fetch questions and exam details
-=======
-        // Fetch questions and exam details in parallel
-        const host_ip = import.meta.env.VITE_HOST_IP;
->>>>>>> 128e35f4
         const [questionsResponse, examResponse] = await Promise.all([
           fetch(`http://${host_ip}:8000/exams/${examId}/questions-with-details/`, {
             headers: { 'Accept': 'application/json', 'Authorization': `Bearer ${token}` }
